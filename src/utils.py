--- conflicted
+++ resolved
@@ -2,12 +2,7 @@
 from typing import List, Tuple, Union
 
 
-<<<<<<< HEAD
-
-def unpack_model(model_path: str) -> object:
-=======
 def unpack_model(model_name: str) -> object:
->>>>>>> b62ef786
     """
     Unpack a serialized model from a pickle file.
     Need to call an absolute path to the model.
